### next version
<<<<<<< HEAD
* don't use absolute paths for built-in verbs
=======
- don't use absolute paths for built-in verbs
- fix freeze on circular symlink chains
>>>>>>> 64956e00

<a name="v1.0.3"></a>
### v1.0.3 - 2020-10-07
* change the syntax of cols_order in conf
* fix left key moving the cursor to start of input (instead of just one char left)

<a name="v1.0.2"></a>
### v1.0.2 - 2020-10-04
* `cr/` patterns search on file content with regular expressions
* search modes and their prefixes listed in help

<a name="v1.0.1"></a>
### v1.0.1 - 2020-09-30
* don't apply .gitignore files (including the global one) when not in a git repository - Fix #274
* the "clipboard" optional feature adds:
	* the `:copy_path` verb which copies the selected path to the clipboard (mapped to alt-c)
	* the `:input_paste` verb which inserts the clipboard content in the input (mapped to ctrl-v)
* it's now possible to define verbs executing sequences of commands - Fix #277
* fix opening of link of link - Fix #280
* broot is now compatible with Android, you can use it on Termux for example
* help page lists all optional features enabled at compilation
* list of verbs in help page is searchable

<a name="v1.0.0"></a>
### v1.0.0 - 2020-09-01
- nothing new, which is better when you want to call your software stable

<a name="v0.20.3"></a>
### v0.20.3 - 2020-08-23
- fix a few problems with tabulation rendering
- fix a few cases of files being called "huge" while they're only very big

<a name="v0.20.2"></a>
### v0.20.2 - 2020-08-18
- fix esc key not removing the filter in text preview

<a name="v0.20.1"></a>
### v0.20.1 - 2020-08-18
- completion of the "client-server" feature (see client-server.md)
- the tree tries to keep the selection when you remove a filter using the esc key
- :focus now has a shortcut for when a file is selected too: ctrl-f
- show_selection_mark preference in config (mostly for cases the background isn't clear enough)
- **breaking change:** The working directory of external processes launched by broot isn't set anymore by default.
If you want it to be changed, add `set_working_dir = true` to the verb definition.

<a name="v0.20.0"></a>
### v0.20.0 - 2020-08-16
- it's now possible to launch a terminal as sub process from broot (and be back to broot on exit)
- the selected directory is now the working dir for subprocess launched from broot
- images are previewed as such
- :preview_binay, :preview_text, and :preview_image verbs allow the choice of previewing mode
- fix a possible crash in previewed files on displaying fuzzy pattern matches

<a name="v0.19.4"></a>
### v0.19.4 - 2020-07-31
- don't install the br shell function when --outcmd is set or $BR_INSTALL is "no" - Fix #265
- more relevant status hints - Fix #261

<a name="v0.19.3"></a>
### v0.19.3 - 2020-07-27
- refined search in preview interaction (see blog https://dystroy.org/blog/broot-c-search/)

<a name="v0.19.2"></a>
### v0.19.2 - 2020-07-26
- "client-server" feature (see client-server.md)
- preview's pattern is kept when changing file
- selected line in preview, interesting when removing the pattern (to see what's around a match)
- faster availability of huge files in preview
- search in preview now interrupted by key events (just like the trees)
- a content search in a tree is propagated as a regex in a preview on :panel_right (ctrl-right)
- syntax theme choice in conf.toml
- {line} in a verb execution pattern refers to the line number

<a name="v0.19.1"></a>
### v0.19.1 - 2020-07-17
Force trimming root when searching (trimming root when not searching is no longer the default)

<a name="v0.19.0"></a>
### v0.19.0 - 2020-07-16
#### Major feature: the preview panel
Hit ctrl-right when a file is selected and you get the preview.

<a name="v0.18.6"></a>
### v0.18.6 - 2020-07-10
- `[ext-colors]` section in config
- a few minor fixes and changes

<a name="v0.18.5"></a>
### v0.18.5 - 2020-07-05
- git status takes into accout overloading of enter and alt-enter
- a few minor fixes and changes

<a name="v0.18.4"></a>
### v0.18.4 - 2020-07-02
- `--git-status` launch option
- fix rendering on windows

<a name="v0.18.3"></a>
### v0.18.3 - 2020-06-30
Faster rendering (0.18.2 made it slower on some terminals)

<a name="v0.18.2"></a>
### v0.18.2 - 2020-06-29
Remove flickering

<a name="v0.18.1"></a>
### v0.18.1 - 2020-06-28
Column order is now configurable - Fix #127

<a name="v0.18.0"></a>
### v0.18.0 - 2020-06-26

#### Major change: Recursive last modified date computation
The date of directories is now the modification date of the last modified inner file, whatever its depth. This is computed in the background and doesn't slow your navigation.

#### Major change: Sort mode
Size can now be displayed out of sort mode, which concerns either size or dates.

There are new launch arguments:
* `--sort-by-count` : sort by number of files in directories
* `--sort-by-date` : sort by dates, taking content into account (make it easy to find deep recent files)
* `--sort-by-size` : sort by size
* `--whale-spotting` or `-w` : "whale spotting" mode (sort by size and show all files)

The `-s` launch argument now works similarly to -d or -p : it doesn't activate a sort mode but activates showing the sizes. `-s` has been replaced with `-w`.

Similarly new verbs have been defined:
* `:toggle_counts`, with shortcut `counts` shows the number of files in directories
* `:toggle_sizes`, with shortcut `sizes` shows the sizes of files and directories
* `:sort_by_count` has for shortcut `sc`
* `:sort_by_date` has for shortcut `sd`
* `:sort_by_size` has `ss` as shortcut
* `:no_sort` removes the current sort mode, if any

<a name="v0.17.0"></a>
### v0.17.0 - 2020-06-21
#### Major feature: keep broot open behind terminal editors
If you now open vi or emacs from broot with `leave_broot = false` you should
be back in broot after you quit the editor - Fix #34 - Fix #144 - Fix #158
#### Minor changes:
- it's possible to define input edition shortcuts - Fix #235
- MacOS: config directory for new install is ~/.config/broot - Fix #103

<a name="v0.16.0"></a>
### v0.16.0 - 2020-06-20
#### Major feature: composite patterns
It's now possible to use logical operators on patterns.

For example:
* `!/txt$/` : files whose name doesn't end in "txt"
* `carg|c/carg` : files whose name or content has "carg"
* `(json|xml)&c/test` : files containing "test" and whose name fuzzily contains either "json" or "xml"
The document contains other examples and precisions.

<a name="v0.15.1"></a>
### v0.15.1 - 2020-06-12
- fix some problems related to relative paths in built in cp and mv

<a name="v0.15.0"></a>
### v0.15.0 - 2020-06-12
#### Major feature: new input syntax - Breaking Change
New search modes (see https://dystroy.org/broot/input/#the-filtering-pattern) :
	- fuzzy or regex on sub-paths (the path starting from the displayed root)
	- search in file content
- it's possible to configure how search modes are selected in config
- search pattern characters can be escaped with a '\'
#### Minor changes:
- tab goes to next direct match when there's no verb in input - Fix #234
- `:open_stay_filter` to be used if you want to keep the pattern when you navigate - Fix #240
- mouse capture can be disabled with `capture_mouse = false` - Fix #238
- several small fixes

<a name="v0.14.2"></a>
### v0.14.2 - 2020-06-01
- `apply_to` verb property - fix #237

<a name="v0.14.1"></a>
### v0.14.1 - 2020-05-29
- fix uppercase letters ignored in input field

<a name="v0.14.0"></a>
### v0.14.0 - 2020-05-29
#### Major feature: `:focus` verb
This verb can be called, and parameterized, with a path as argument, which makes it possible to have a shortcut to a specific location.
As a result, the specific `:focus_user_home` and `:focus_root` verbs have been removed (`:focus ~` works on all OS).
#### Major feature: panels!
There are three major ways to open a new panel:
- by using ctrl-left or ctrl-right, which can also be used to navigate between panels
- when a verb is edited, by using ctrl-p, which opens a panel which on closure will fill the argument
- by using any verb with a bang. For example `:focus! ~` or `:!help`
When you have two panels, you may use some new verbs like :copy_to_panel which copies the selection to the selected location in the other panel.
Many new verbs and functions are related to panels but broot can still be used exactly as before without using panels.
#### Major feature: autocompletion
Using the Tab key you can complete verbs or paths
#### Major feature: special paths
Some paths can be handled in a specific way. Fix #205 and #208
You can for example decide that some slow disk shouldn't be entered automatically
#### Minor changes:
- date/time format configurable - Fix #229
- esc doesn't quit broot anymore (by popular demand)
It's probably a good idea to remove your existing conf.toml file so that broot creates a brand new one with suggestions of shortcuts.

<a name="v0.13.6"></a>
### v0.13.6 - 2020-04-08
- ignore diacritics in searches - Fix #216

<a name="v0.13.5"></a>
### v0.13.5 - 2020-03-28
- right key open directory, left key gets back (when input is empty) - Fix #179
- replace ~ in path arguments with user home dir - Fix #211
- use $XDG_CONFIG_HOME/git/ignore when the normal core.excludesFile git setting is missing - Fix #212
- add a man page to archive - Fix #165

<a name="v0.13.4"></a>
### v0.13.4 - 2020-03-13
- support for an arg made of an optional group - Fix #210

<a name="v0.13.3"></a>
### v0.13.3 - 2020-02-27
- fix a compilation problem related to dependency (termimad) version

<a name="v0.13.2"></a>
### v0.13.2 - 2020-02-16
- fix -i and -I launch arguments being ignored (fix #202)

<a name="v0.13.1"></a>
### v0.13.1 - 2020-02-08
- fix background not always removed when skin requires no background (Fix #194)

<a name="v0.13.0"></a>
### v0.13.0 - 2020-02-05
#### Major change: git related features
- `:show_git_file_info` compute git repo statistics and file statuses. Statistics are computed in background and cached.
- `:git_diff` verb launching `git diff {file}`
- `:git_status` filter files to show only the ones which are relevant for `git status` (warning: slow on big repositories)
#### Major change: rewamped launch flags
Several new launch flags have been added, mostly doing the opposite of previous ones (eg `-S` negates `-s`) and a new entry in the conf.toml lets you define default flags (which can be overriden by the ones you pass on the command line).
Do `br --help` to view the complete list of flags.
#### Minor changes:
- on refresh or after command, if the previously selected path can't be selected (missing file, probably) then the previous index will be kept if possible
- alt-enter can be rebinded (users should not do that whithout binding `:cd`, though)

<a name="v0.12.2"></a>
### v0.12.2 - 2020-01-29
- fix Ctrl-J being interpreted as Enter (fix #177)

<a name="v0.12.1"></a>
### v0.12.1 - 2020-01-25
- fix panic on some inputs starting with a `/` (Fix #175)
- TAB key now jumps to direct matches only
- `--conf` arg to launch broot with specific config file(s) (fix #141)

<a name="v0.12.0"></a>
### v0.12.0 - 2020-01-19
- **breaking change:** commands given with `--cmd` must be separated (default separator is `;`)
- fix some cases of terminal let in a bad state on errors (thanks Nathan West)
- bring some changes to the fish shell function and its installation (PR #128)
- consider path `$ZDOTDIR/.zshrc` for zsh shell function sourcing (fix #90)
- don't use .gitignore files of parent repositories
- change default value of the toggle_trim_root to false (fix #106 but might be reverted)
- `:print_relative_path` verb (fix #169, thanks Roshan George)
- `:chmod` verb

<a name="v0.11.9"></a>
### v0.11.9 - 2020-01-15
- fix a case of bad selection after search followed by interrupted search (#147)
- `--set-install-state` can be used in tests or manual installs to set the installation state
- Raspberry now a default target available in installation page
- fix a regression: `br -s` not finishing computing size until receiving an event
- diplay the real size of sparse files (fix #102)

<a name="v0.11.8"></a>
### v0.11.8 - 2020-01-12
- set different skins for the r, w and x parts of the mode (permission)
- compatibility with freeBSD
- generate shell completion scripts on build (deep into the target directory)
- `--print-shell-function` launch argument to print the shell functions to stdout

<a name="v0.11.7"></a>
### v0.11.7 - 2020-01-11
- fix cancelled verbs possibly executed (fix #104) (major dangerous bug)

<a name="v0.11.6"></a>
### v0.11.6 - 2020-01-10
- backspace was previously bound to :back if not consumed by input. This is removed
- fix unsignificative event interpreted as previous event repetition
- fix wrong background applied on sizes in tree display
- allow env vars used in verb execution to contain parameters (fix #114)
- allow the use of arrow keys as triggers for verbs (fix #121)
- fix scroll adjustement when using the arrow keys (when there's a scrollbar) (fix #112)

<a name="v0.11.5"></a>
### v0.11.5 - 2020-01-10
- keep same path selected when lines are reordered (such as when directory sizes are computed
- changed the skin used before installation so that it works better on white backgrounds

<a name="v0.11.4"></a>
### v0.11.4 - 2020-01-09
- make :open_stay and :open_leave work in help screen (applying on configuration file)
- Mac/fish: use ~/.config/fish even on systems where the config home is usually different
- Mac/bash: add .bash_profile to the list of possible sourcing files
- define ctrl-c as a new way to quit

<a name="v0.11.3"></a>
### v0.11.3 - 2020-01-09
- fix the 'n' answer being ignored when user is asked authorization

<a name="v0.11.2"></a>
### v0.11.2 - 2019-12-30
- fix alt-enter not recognized on some computers

<a name="v0.11.0"></a>
### v0.11.0 - 2019-12-21
New major feature: the `:total_search` verb, normally triggered with *ctrl-s*: done after a search it repeats it but looks at **all** the children, even if it's long and there were a lot of matches

<a name="v0.10.5"></a>
### v0.10.5 - 2019-12-20
- should not panic anymore when opening arbitrary files on server
- allow more keys for verbs. For example you can use `enter` (this one won't apply on directories but only on files)
- display all possible verb completions in status
- don't query the terminal size after start: use the new Resize event of Crossterm

<a name="v0.10.4"></a>
### v0.10.4 - 2019-12-16
* fuzzy search performance improvement
* verb invocation now optional so that a verb can be defined to just introduce a keyboard shortcut
* owner and group separately skinned
* screen redrawn on resize (but tree not recomputed, you may want to do F5 to have the best sized tree)
* changes in br shell function storage and sourcing from fish, bash, and zsh. Fixes #39 and #53.
Note that broot will ask you again to install the br function

<a name="v0.10.3"></a>
### v0.10.3 - 2019-11-27
* fix crash on doing `:rm` on the last child of current root
* refactor help page generation using Termimad templates
* clear help background when terminal was resized between redraws

<a name="v0.10.2"></a>
### v0.10.2 - 2019-11-15
* colored status line
* better handling of errors when opening files externally
* spinner replaced with an explicit text
* `:parent` no longer keeps the filter (this was too confusing)
* new `:up` command, focusing the parent of the current tree root
* `$PAGER` used in default config. Fix #20
* default conf links to the white background skin published on web site
* new "default" entry in skin, to define a global background replacing the terminal's one

<a name="v0.10.1"></a>
### v0.10.1 - 2019-11-04
* incorporate crossterm 0.13.2 to fix a regression in vi launch (see https://github.com/Canop/broot/issues/73)

<a name="v0.10.0"></a>
### v0.10.0 - 2019-11-03
* moved to the crossterm 0.13 and termimad 0.7.1
* broot runs on stderr,
* broot can run in a subshell

Those changes allow tricks like `my_unix_command "$(broot)"` when you do `:pp` to print the path on stdout from broot

<a name="v0.9.6"></a>
### v0.9.6 - 2019-09-20
* smarter cut of the status line when it doesn't fit the console's width
* fix mouse click on the status line crashing broot
* prevent the best match from being hidden inside "unlisted" matches

<a name="v0.9.5"></a>
### v0.9.5 - 2019-09-15
* keyboard keys & shortcuts can be defined for more actions, all built-in verbs documented in website
* paths built from verb arguments are now normalized

<a name="v0.9.4"></a>
### v0.9.4 - 2019-09-13
New internal verbs like :focus_root, :focus_user_home, :refresh, :select_first
You can define triggering keys for verbs.

For example you can add those mappings:

	[[verbs]]
	invocation = "root"
	key = "F9"
	execution = ":focus_root"

	[[verbs]]
	invocation = "home"
	key = "ctrl-H"
	execution = ":focus_user_home"

	[[verbs]]
	invocation = "top"
	key = "F6"
	execution = ":select_first"

	[[verbs]]
	invocation = "bottom"
	key = "F7"
	execution = ":select_last"

Then, when doing <key>Ctrl-H</key>, you would go to you user home (`~` when on linux) and <key>F7</key> would select the last line of the tree.

A few more keys are defined as default, like F1 for `:help` and F5 for `:refresh`.

<a name="v0.9.3"></a>
### v0.9.3 - 2019-08-02
Launching broot with `--sizes` now sets a set of features enabling fast "whale spotting" navigation

<a name="v0.9.2"></a>
### v0.9.2 - 2019-07-31
Fix non consistent builds due to lack of precise versionning in crossterm subcrate versionning

<a name="v0.9.1"></a>
### v0.9.1 - 2019-07-29
#### Major change
* A new syntax allows specifying verbs which can work on relative paths or absolute paths alike.
For example the old definition of `cp` was

	invocation = "cp {newpath}"
	execution = "/bin/cp -r {file} {parent}{newpath}"

and it's now

	invocation = "cp {newpath}"
	execution = "/bin/cp -r {file} {newpath:path-from-parent}"

The :path-from-parent formatting means the token will be interpreted as a path, and if it's
not starting with a / will be prefixed by the parent path.
It's possible to also use `{subpath:path-from-directory}` where directory is parent only if
the selected file isn't a directory itself.
#### Minor changes
- shift-tab selects the previous match
- mouse wheel support (selection in tree, scroll in help)
- the input field handles left/right arrow keys, home/end, click, and delete

<a name="v0.9.0"></a>
### v0.9.0 - 2019-07-19
#### Major change
The logic behind opening has changed to allow easier opening of files in non terminal applications without closing broot.

**Old behavior:**
- in case of enter or double-click
   - on a directory: open that directory, staying in broot
   - on a file: open the file, quitting broot
- in case of alt-enter
   - on a directory: cd to that directory, quitting broot
   - on a file: cd to that file's parent directory, quitting broot

**New behavior:**
- in case of enter or double-click
   - on a directory: open that directory, staying in broot
   - on a file: open that file in default editor, not closing broot
- in case of alt-enter
   - on a directory: cd to that directory, quitting broot
   - on a file: open that file in default editor, quitting broot
#### Minor change
- Hitting `?` more directly opens the help screen, even when executing a verb

<a name="v0.8.6"></a>
### v0.8.6 - 2019-07-03
- Hitting enter when first line is selected, or clicking it, goes up to the parent directory
- detect and color executable files on windows
- new toggle to display dates of files (last modification)
- a few small improvements

<a name="v0.8.5"></a>
### v0.8.5 - 2019-06-20
- minor cosmetic changes (this version was mostly released to ensure consistency with termimad's crate)

<a name="v0.8.4"></a>
### v0.8.4 - 2019-06-17
- apply verbs on link files, not on their targets (rm some_link was dangerous)

<a name="v0.8.3"></a>
### v0.8.3 - 2019-06-16
- mouse support: click to select, double-click to open

<a name="v0.8.2"></a>
### v0.8.2 - 2019-06-15
- fix wrong result of scrolling when help text fits the screen

<a name="v0.8.1"></a>
### v0.8.1 - 2019-06-10
- change default skin to only use highly compatible colors
- allow ANSI colors in skin configuration

<a name="v0.8.0"></a>
### v0.8.0 - 2019-06-07
Half broot has been rewritten to allow Windows compatibility. Termion has been replaced with crossterm.

<a name="v0.7.5"></a>
### v0.7.5 - 2019-04-03
- try to give arguments to verbs executed with --cmd
- Hitting <enter> no longer quits when root is selected (many users found it confusing)

<a name="v0.7.4"></a>
### v0.7.4 - 2019-03-25
- fix verbs crashing broot in /
- fix user displayed in place of user with :perm

<a name="v0.7.3"></a>
### v0.7.3 - 2019-03-22
- :print_tree outputs the tree. See [documentation](https://dystroy.org/broot/documentation/usage/#export-a-tree) for examples of use
- F5 refreshes the tree

<a name="v0.7.2"></a>
### v0.7.2 - 2019-03-15
- env variables usable in verb execution patterns, which makes it possible to use `$EDITOR` in default conf.toml
- ctrl-u and ctrl-d are now alternatives to page-up and page-down
- better error messages regarding faulty configurations
- more precise errors in case of invalid regexes
- use the OS specific file opener instead of xdg-open (concretly it means `open` is now used on MacOS)
Thanks Ophir LOJKINE for his contributions in this release

<a name="v0.7.1"></a>
### v0.7.1 - 2019-03-08
- fix a few problems with the count of "unlisted" files

<a name="v0.7.0"></a>
### v0.7.0 - 2019-03-07
##### Major changes
- verbs can now accept complex arguments. This allows functions like mkdir, mv, cp, etc. and your own rich commands
- custom verbs can be executed without leaving broot (if defined with `leave_broot=false`)
##### Minor changes
- Ctrl-Q shortcut to leave broot
- fix a case of incorrect count of "unlisted" files

<a name="v0.6.3"></a>
### v0.6.3 - 2019-02-23
- `br` installer for the fish shell
- faster directory size computation (using a pool of threads)
- fix alt-enter failing to cd when the path had spaces
- executable files rendered with a different color

<a name="v0.6.2"></a>
### v0.6.2 - 2019-02-18
- all colors can be configured in conf.toml

<a name="v0.6.1"></a>
### v0.6.1 - 2019-02-14
- complete verbs handling in help screen
- faster regex search
- fix missing version in `broot -V`

<a name="v0.6.0"></a>
### v0.6.0 - 2019-02-12
##### Major changes
- broot now installs the **br** shell function itself *(for bash and zsh, help welcome for other shells)*
- new verb `:toggle_trim_root` allows to keep all root children
- verbs can refer to `{directory}` which is the parent dir when a simple file is selected
- user configured verbs can be launched from parent shell too (like is done for `cd {directory}`)
##### Minor changes
- allow page up and page down on help screen
- fuzzy pattern: increase score of match starting after word separator
- better handle errors on a few cases of non suitable root (like passing an invalid path)
- clearer status error on `:cd`. Mentions `<alt><enter>` in help
- add a scrollbar on help screen

<a name="v0.5.2"></a>
### v0.5.2 - 2019-02-04
- More responsive on slow disks
- fix a link to documentation in autogenerated conf

<a name="v0.5.1"></a>
### v0.5.1 - 2019-02-03
- alt-enter now executes `:cd`

<a name="v0.5.0"></a>
### v0.5.0 - 2019-01-30
- patterns can be regexes (add a slash before or after the pattern)
- configuration parsing more robust
- no need to put all verbs in config: builtins are accessible even without being in config
- no need to type the entire verb shortcut: if only one is possible it's proposed
- verbs with {file} usable in help state: they apply to the configuration file
- clear in app error message when calling :cd and not using the br shell function
- bring back jemalloc (it's faster for broot)
- more precise display of file/dir sizes

<a name="0.4.7"></a>
### 0.4.7 - 2019-01-21
- fix some cases of panic on broot quitting
- new `--cmd` program argument allows passing a sequence of commands to be immediately executed (see [updated documentation](https://github.com/Canop/broot/blob/master/documentation.md#passing-commands-as-program-argument))
- better handling of symlink (display type of target, show invalid links, allow verbs on target)
- compiled with rustc 1.32 which brings about 4% improvements in perfs compared to 1.31

<a name="v0.4.6"></a>
### v0.4.6 - 2019-01-12
- fix configured verbs not correctly handling paths with spaces
- fix `:q` not instantly quitting broot when computing size
- hit enter on tree root correctly quits broot

<a name="v0.4.5"></a>
### v0.4.5 - 2019-01-11
- Faster search, mainly

<a name="v0.4.3"></a>
### v0.4.3 - 2019-01-08
- Faster search and directory size computation.

<a name="v0.4.2"></a>
### v0.4.2 - 2019-01-07
- more complete search if time allows
- search pattern kept after verb execution

<a name="v0.4.1"></a>
### v0.4.1 - 2019-01-07
- first public release<|MERGE_RESOLUTION|>--- conflicted
+++ resolved
@@ -1,10 +1,6 @@
 ### next version
-<<<<<<< HEAD
 * don't use absolute paths for built-in verbs
-=======
-- don't use absolute paths for built-in verbs
 - fix freeze on circular symlink chains
->>>>>>> 64956e00
 
 <a name="v1.0.3"></a>
 ### v1.0.3 - 2020-10-07
