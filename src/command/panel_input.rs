use {
    super::*,
    crate::{
        app::*,
        display::W,
        errors::ProgramError,
        keys,
        skin::PanelSkin,
        verb::{Internal, Verb, VerbExecution},
    },
    crossterm::{
        cursor,
        event::KeyEvent,
        queue,
    },
    termimad::{Area, Event, InputField},
};

/// wrap the input of a panel,
/// receive events and make commands
pub struct PanelInput {
    pub input_field: InputField,
    tab_cycle_count: usize,
    input_before_cycle: Option<String>,
}

impl PanelInput {

    pub fn new(area: Area) -> Self {
        Self {
            input_field: InputField::new(area),
            tab_cycle_count: 0,
            input_before_cycle: None,
        }
    }

    pub fn set_content(&mut self, content: &str) {
        self.input_field.set_content(content);
    }

    pub fn get_content(&self) -> String {
        self.input_field.get_content()
    }

    pub fn display(
        &mut self,
        w: &mut W,
        active: bool,
        mode: Mode,
        mut area: Area,
        panel_skin: &PanelSkin,
    ) -> Result<(), ProgramError> {
        self.input_field.set_normal_style(panel_skin.styles.input.clone());
        self.input_field.focused = active && mode == Mode::Input;
        if mode == Mode::Command && active {
            queue!(w, cursor::MoveTo(area.left, area.top))?;
            panel_skin.styles.mode_command_mark.queue_str(w, "C")?;
            area.width -= 1;
            area.left += 1;
        }
        self.input_field.area = area;
        self.input_field.display_on(w)?;
        Ok(())
    }

    /// consume the event to
    /// - maybe change the input
    /// - build a command
    /// then redraw the input field
    pub fn on_event(
        &mut self,
        w: &mut W,
        event: Event,
        con: &AppContext,
        sel_info: SelInfo<'_>,
        mode: Mode,
    ) -> Result<Command, ProgramError> {
        let cmd = self.get_command(event, con, sel_info, mode);
        self.input_field.display_on(w)?;
        Ok(cmd)
    }

    /// check whether the verb is an action on the input (like
    /// deleting a word) and if it's the case, applies it and
    /// return true
    fn handle_input_related_verb(
        &mut self,
        verb: &Verb,
        _con: &AppContext,
    ) -> bool {
        if let VerbExecution::Internal(internal_exec) = &verb.execution {
            match internal_exec.internal {
                Internal::input_del_char_left => self.input_field.del_char_left(),
                Internal::input_del_char_below => self.input_field.del_char_below(),
                Internal::input_del_word_left => self.input_field.del_word_left(),
                Internal::input_del_word_right => self.input_field.del_word_right(),
                Internal::input_go_left => self.input_field.move_left(),
                Internal::input_go_right => self.input_field.move_right(),
                Internal::input_go_word_left => self.input_field.move_word_left(),
                Internal::input_go_word_right => self.input_field.move_word_right(),
                Internal::input_go_to_start => self.input_field.move_to_start(),
                Internal::input_go_to_end => self.input_field.move_to_end(),
                #[cfg(feature = "clipboard")]
                Internal::input_paste => {
                    match terminal_clipboard::get_string() {
                        Ok(pasted) => {
                            for c in pasted
                                .chars()
                                .filter(|c| c.is_alphanumeric() || c.is_ascii_punctuation())
                            {
                                self.input_field.put_char(c);
                            }
                        }
                        Err(e) => {
                            warn!("Error in reading clipboard: {:?}", e);
                        }
                    }
                    true
                }
                _ => false,
            }
        } else {
            false
        }
    }

    /// when a key is used to enter input mode, we don't always
    /// consume it. Sometimes it should be consumed, sometimes it
    /// should be added to the input
    fn enter_input_mode_with_key(
        &mut self,
        key: KeyEvent,
        parts: &CommandParts,
    ) {
        if let Some(c) = keys::as_letter(key) {
            let add = match c {
                // '/' if !parts.raw_pattern.is_empty() => true,
                ' ' if parts.verb_invocation.is_none() => true,
                ':' if parts.verb_invocation.is_none() => true,
                _ => false,
            };
            if add {
                self.input_field.put_char(c);
            }
        }
    }

    /// consume the event to
    /// - maybe change the input
    /// - build a command
    fn get_command(
        &mut self,
        event: Event,
        con: &AppContext,
        sel_info: SelInfo<'_>,
        mode: Mode,
    ) -> Command {
        match event {
            Event::Click(x, y, ..) => {
                return if self.input_field.apply_event(&event) {
                    Command::empty()
                } else {
                    Command::Click(x, y)
                };
            }
            Event::DoubleClick(x, y) => {
                return Command::DoubleClick(x, y);
            }
            Event::Key(key) => {
                // value of raw and parts before any key related change
                let raw = self.input_field.get_content();
                let parts = CommandParts::from(raw.clone());

                // we first handle the cases that MUST absolutely
                // not be overriden by configuration

                if key == keys::ESC {
                    // tab cycling
                    self.tab_cycle_count = 0;
                    if let Some(raw) = self.input_before_cycle.take() {
                        // we cancel the tab cycling
                        self.input_field.set_content(&raw);
                        self.input_before_cycle = None;
                        return Command::from_raw(raw, false);
                    } else if con.modal && mode == Mode::Input {
                        // leave insertion mode
                        return Command::Internal {
                            internal: Internal::mode_command,
                            input_invocation: None,
                        };
                    } else {
                        // general back command
                        self.input_field.set_content("");
                        let internal = Internal::back;
                        return Command::Internal {
                            internal,
                            input_invocation: parts.verb_invocation,
                        };
                    }
                }

                // tab completion
                if key == keys::TAB {
                    if parts.verb_invocation.is_some() {
                        let parts_before_cycle;
                        let completable_parts = if let Some(s) = &self.input_before_cycle {
                            parts_before_cycle = CommandParts::from(s.clone());
                            &parts_before_cycle
                        } else {
                            &parts
                        };
                        let completions = Completions::for_input(completable_parts, con, sel_info);
                        info!(" -> completions: {:?}", &completions);
                        let added = match completions {
                            Completions::None => {
                                debug!("nothing to complete!");
                                self.tab_cycle_count = 0;
                                self.input_before_cycle = None;
                                None
                            }
                            Completions::Common(completion) => {
                                self.tab_cycle_count = 0;
                                Some(completion)
                            }
                            Completions::List(mut completions) => {
                                let idx = self.tab_cycle_count % completions.len();
                                if self.tab_cycle_count == 0 {
                                    self.input_before_cycle = Some(raw.to_string());
                                }
                                self.tab_cycle_count += 1;
                                Some(completions.swap_remove(idx))
                            }
                        };
                        if let Some(added) = added {
                            let mut raw = self
                                .input_before_cycle
                                .as_ref()
                                .map_or(raw, |s| s.to_string());
                            raw.push_str(&added);
                            self.input_field.set_content(&raw);
                            return Command::from_raw(raw, false);
                        } else {
                            return Command::None;
                        }
                    }
                } else {
                    self.tab_cycle_count = 0;
                    self.input_before_cycle = None;
                }

                if key == keys::ENTER && parts.verb_invocation.is_some() {
                    return Command::from_parts(parts, true);
                }

                if key == keys::QUESTION && (raw.is_empty() || parts.verb_invocation.is_some()) {
                    // a '?' opens the help when it's the first char
                    // or when it's part of the verb invocation
                    return Command::Internal {
                        internal: Internal::help,
                        input_invocation: parts.verb_invocation,
                    };
                }

                // we now check if the key is the trigger key of one of the verbs
                if keys::is_key_allowed_in_mode(key, mode) {
                    for (index, verb) in con.verb_store.verbs.iter().enumerate() {
                        for verb_key in &verb.keys {
                            if *verb_key == key {
                                if self.handle_input_related_verb(verb, con) {
                                    return Command::from_raw(self.input_field.get_content(), false);
                                }
<<<<<<< HEAD
                                if sel.stype.respects(verb.selection_condition) {
=======
                                if verb.selection_condition.is_respected_by(sel_info.common_stype()) {
>>>>>>> 7c7767c2
                                    if mode != Mode::Input && verb.is_internal(Internal::mode_input) {
                                        self.enter_input_mode_with_key(key, &parts);
                                    }
                                    return Command::VerbTrigger {
                                        index,
                                        input_invocation: parts.verb_invocation,
                                    };
                                } else {
                                    debug!("verb not allowed on current selection");
                                }
                            }
                        }
                    }
                }

                if key == keys::LEFT && raw.is_empty() {
                    let internal = Internal::back;
                    return Command::Internal {
                        internal,
                        input_invocation: parts.verb_invocation,
                    };
                }

                if key == keys::RIGHT && raw.is_empty() {
                    return Command::Internal {
                        internal: Internal::open_stay,
                        input_invocation: None,
                    };
                }

                // input field management
                if mode == Mode::Input {
                    if self.input_field.apply_event(&event) {
                        return Command::from_raw(self.input_field.get_content(), false);
                    }
                }
            }
            Event::Wheel(lines_count) => {
                let internal = if lines_count > 0 {
                    Internal::line_down_no_cycle
                } else {
                    Internal::line_up_no_cycle
                };
                return Command::Internal {
                    internal,
                    input_invocation: None,
                };
            }
            _ => {}
        }
        Command::None
    }
}<|MERGE_RESOLUTION|>--- conflicted
+++ resolved
@@ -269,11 +269,7 @@
                                 if self.handle_input_related_verb(verb, con) {
                                     return Command::from_raw(self.input_field.get_content(), false);
                                 }
-<<<<<<< HEAD
-                                if sel.stype.respects(verb.selection_condition) {
-=======
                                 if verb.selection_condition.is_respected_by(sel_info.common_stype()) {
->>>>>>> 7c7767c2
                                     if mode != Mode::Input && verb.is_internal(Internal::mode_input) {
                                         self.enter_input_mode_with_key(key, &parts);
                                     }
