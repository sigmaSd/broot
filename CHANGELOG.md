--- conflicted
+++ resolved
@@ -1,14 +1,10 @@
 ### next
 #### Minor changes:
 - modal mode: revert to command mode on command execution - Fix #372
-<<<<<<< HEAD
-- modal mode: '/' when in command mode only enters input mode and is never appended to the input
-=======
 - modal mode: when in command mode, '/' only enters input mode and is never appended to the input
 #### Major feature: staging area
 Yoy may add files to the staging area then apply a command on all of them. This new feature is described [here](https://dystroy.org/broot/staging-area).
 Several verbs have been added. Type "stag" in help to see them all.
->>>>>>> 7c7767c2
 
 <a name="v1.2.10"></a>
 ### v1.2.10 - 2021-04-03
