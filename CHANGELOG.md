--- conflicted
+++ resolved
@@ -1,9 +1,7 @@
-### next
-<<<<<<< HEAD
+<a name="v1.0.7"></a>
+### v1.0.7 - 2020-11-27
 * :previous_same_depth and :next_same_depth internals
-=======
 * in kitty terminal, image preview is high definition
->>>>>>> 3f04afa2
 
 <a name="v1.0.6"></a>
 ### v1.0.6 - 2020-11-19
