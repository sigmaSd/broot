--- conflicted
+++ resolved
@@ -403,44 +403,8 @@
                 purpose,
                 direction,
             } => {
-<<<<<<< HEAD
                 if let Err(s) = self.new_panel(state, purpose, direction, is_input_invocation, con) {
                     error = Some(s);
-=======
-                if is_input_invocation {
-                    self.mut_panel().clear_input_invocation(con);
-                }
-                let insertion_idx = if purpose.is_preview() {
-                    self.panels.len().get()
-                } else if direction == HDir::Right {
-                    self.active_panel_idx + 1
-                } else {
-                    self.active_panel_idx
-                };
-                let with_preview = purpose.is_preview() || self.preview.is_some();
-                match Areas::create(
-                    self.panels.as_mut_slice(),
-                    insertion_idx,
-                    screen,
-                    with_preview,
-                ) {
-                    Ok(areas) => {
-                        let panel_id = self.created_panels_count.into();
-                        let mut panel = Panel::new(panel_id, state, areas, con);
-                        panel.purpose = purpose;
-                        self.created_panels_count += 1;
-                        self.panels.insert(insertion_idx, panel);
-                        if purpose.is_preview() {
-                            debug_assert!(self.preview.is_none());
-                            self.preview = Some(panel_id);
-                        } else {
-                            self.active_panel_idx = insertion_idx;
-                        }
-                    }
-                    Err(e) => {
-                        error = Some(e.to_string());
-                    }
->>>>>>> c19ac0b6
                 }
             }
             NewState(state) => {
@@ -547,7 +511,7 @@
             _ => {}
         }
         if is_input_invocation {
-            self.mut_panel().clear_input_invocation();
+            self.mut_panel().clear_input_invocation(con);
         }
         let insertion_idx = if purpose.is_preview() {
             self.panels.len().get()
