--- conflicted
+++ resolved
@@ -42,20 +42,10 @@
             // we compute the max size of user/group names to reserve width for the columns
             for i in 1..tree.lines.len() {
                 let line = &tree.lines[i];
-<<<<<<< HEAD
                 let user = permissions::user_name(line.uid);
                 max_user_len = max_user_len.max(user.len());
                 let group = permissions::group_name(line.gid);
                 max_group_len = max_group_len.max(group.len());
-=======
-                if let Some(user) = users_cache.get_user_by_uid(line.uid) {
-                    max_user_name_len = max_user_name_len.max(user.name().to_string_lossy().len());
-                }
-                if let Some(group) = users_cache.get_group_by_gid(line.gid) {
-                    max_group_name_len =
-                        max_group_name_len.max(group.name().to_string_lossy().len());
-                }
->>>>>>> 7636a61a
             }
         }
         let total_size = tree.total_size();
@@ -103,7 +93,6 @@
                 if tree.options.show_permissions && line_index > 0 {
                     if line.is_selectable() {
                         self.write_mode(line.mode)?;
-<<<<<<< HEAD
                         let user = permissions::user_name(line.uid);
                         write!(
                             self.out,
@@ -118,24 +107,6 @@
                             &group,
                             w = max_group_len,
                         )?;
-=======
-                        if let Some(user) = users_cache.get_user_by_uid(line.uid) {
-                            write!(
-                                self.out,
-                                " {:w$}",
-                                user.name().to_string_lossy(),
-                                w = max_user_name_len,
-                            )?;
-                        }
-                        if let Some(group) = users_cache.get_group_by_gid(line.gid) {
-                            write!(
-                                self.out,
-                                " {:w$} ",
-                                group.name().to_string_lossy(),
-                                w = max_group_name_len,
-                            )?;
-                        }
->>>>>>> 7636a61a
                     } else {
                         write!(
                             self.out,
